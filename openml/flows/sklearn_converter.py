from collections import OrderedDict, defaultdict
import importlib
import inspect
import json
import json.decoder
import six
import warnings
import sys

import numpy as np
import scipy.stats.distributions
import sklearn.base
import sklearn.model_selection
# Necessary to have signature available in python 2.7
from sklearn.utils.fixes import signature

from .flow import OpenMLFlow


if sys.version_info >= (3, 5):
    from json.decoder import JSONDecodeError
else:
    JSONDecodeError = ValueError


"""Convert scikit-learn estimators into an OpenMLFlows and vice versa."""


def sklearn_to_flow(o):

    if _is_estimator(o):
        rval = _serialize_model(o)
    elif isinstance(o, (list, tuple)):
        rval = [sklearn_to_flow(element) for element in o]
        if isinstance(o, tuple):
            rval = tuple(rval)
    elif o is None:
        rval = None
    elif isinstance(o, six.string_types):
        rval = o
    elif isinstance(o, (bool, int, float)):
        rval = o
    elif isinstance(o, dict):
        rval = OrderedDict()
        for key, value in o.items():
            if not isinstance(key, six.string_types):
                raise TypeError('Can only use string as keys, you passed '
                                'type %s for value %s.' %
                                (type(key), str(key)))
            key = sklearn_to_flow(key)
            value = sklearn_to_flow(value)
            rval[key] = value
        rval = rval
    elif isinstance(o, type):
        rval = serialize_type(o)
    elif isinstance(o, scipy.stats.distributions.rv_frozen):
        rval = serialize_rv_frozen(o)
    # This only works for user-defined functions (and not even partial).
    # I think this is exactly we want here as there shouldn't be any
    # built-in or functool.partials in a pipeline
    elif inspect.isfunction(o):
        rval = serialize_function(o)
    elif _is_cross_validator(o):
        rval = _serialize_cross_validator(o)
    else:
        raise TypeError(o, type(o))

    return rval


def _is_estimator(o):
    return (hasattr(o, 'fit') and hasattr(o, 'get_params') and
            hasattr(o, 'set_params'))


def _is_cross_validator(o):
    return isinstance(o, sklearn.model_selection.BaseCrossValidator)


def flow_to_sklearn(o, **kwargs):
    # First, we need to check whether the presented object is a json string.
    # JSON strings are used to encoder parameter values. By passing around
    # json strings for parameters, we make sure that we can flow_to_sklearn
    # the parameter values to the correct type.
    if isinstance(o, six.string_types):
        try:
            o = json.loads(o)
        except JSONDecodeError:
            pass

    if isinstance(o, dict):
        if 'oml:name' in o and 'oml:description' in o:
            # TODO check if this code is actually called
            rval = _deserialize_model(o, **kwargs)

        # Check if the dict encodes a 'special' object, which could not
        # easily converted into a string, but rather the information to
        # re-create the object were stored in a dictionary.
        elif 'oml:serialized_object' in o:
            serialized_type = o['oml:serialized_object']
            value = o['value']
            if serialized_type == 'type':
                rval = deserialize_type(value, **kwargs)
            elif serialized_type == 'rv_frozen':
                rval = deserialize_rv_frozen(value, **kwargs)
            elif serialized_type == 'function':
                rval = deserialize_function(value, **kwargs)
            elif serialized_type == 'component_reference':
                value = flow_to_sklearn(value)
                step_name = value['step_name']
                key = value['key']
                component = flow_to_sklearn(kwargs['components'][key])
                if step_name is None:
                    rval = component
                else:
                    rval = (step_name, component)

            else:
                raise ValueError('Cannot flow_to_sklearn %s' % serialized_type)

        else:
            # Regular dictionary
            rval = OrderedDict((flow_to_sklearn(key, **kwargs),
                                flow_to_sklearn(value, **kwargs))
                               for key, value in o.items())
    elif isinstance(o, (list, tuple)):
        rval = [flow_to_sklearn(element, **kwargs) for element in o]
        if isinstance(o, tuple):
            rval = tuple(rval)
    elif isinstance(o, (bool, int, float)):
        rval = o
    elif isinstance(o, six.string_types):
        rval = o
    elif o is None:
        rval = None
    elif isinstance(o, OpenMLFlow):
        rval = _deserialize_model(o, **kwargs)
    else:
        raise TypeError(o)
    assert o is None or rval is not None

    return rval


def _serialize_model(model):
    """Create an OpenMLFlow.

    Calls `sklearn_to_flow` recursively to properly serialize the
    parameters to strings and the components (other models) to OpenMLFlows.

    Parameters
    ----------
    model : sklearn estimator

    Returns
    -------
    OpenMLFlow

    """
    # stores all entities that should become subcomponents
    sub_components = OrderedDict()
    # stores the keys of all subcomponents that should become
    sub_components_explicit = set()
    parameters = OrderedDict()
    parameters_meta_info = OrderedDict()

    model_parameters = model.get_params(deep=False)

    for k, v in sorted(model_parameters.items(), key=lambda t: t[0]):
        rval = sklearn_to_flow(v)

        if (isinstance(rval, (list, tuple)) and len(rval) > 0 and
                isinstance(rval[0], (list, tuple)) and
                [type(rval[0]) == type(rval[i]) for i in range(len(rval))]):

            # Steps in a pipeline or feature union
            parameter_value = list()
            for sub_component_tuple in rval:
                identifier, sub_component = sub_component_tuple
                sub_component_type = type(sub_component_tuple)

                # Use only the name of the module (and not all submodules
                # in the brackets) as the identifier
                pos = identifier.find('(')
                if pos >= 0:
                    identifier = identifier[:pos]

                if sub_component is None:
                    # In a FeatureUnion it is legal to have a None step

                    pv = [identifier, None]
                    if sub_component_type is tuple:
                        pv = tuple(pv)
                    parameter_value.append(pv)

                else:
                    # Add the component to the list of components, add a
                    # component reference as a placeholder to the list of
                    # parameters, which will be replaced by the real component
                    # when deserealizing the parameter
                    sub_component_identifier = k + '__' + identifier
                    sub_components[sub_component_identifier] = sub_component
                    component_reference = OrderedDict()
                    component_reference['oml:serialized_object'] = 'component_reference'
                    component_reference['value'] = OrderedDict(
                        key=sub_component_identifier, step_name=identifier)
                    parameter_value.append(component_reference)

            if isinstance(rval, tuple):
                parameter_value = tuple(parameter_value)

            # Here (and in the elif and else branch below) are the only
            # places where we encode a value as json to make sure that all
            # parameter values still have the same type after
            # deserialization
            parameter_value = json.dumps(parameter_value)
            parameters[k] = parameter_value

        elif isinstance(rval, OpenMLFlow):

            # A subcomponent, for example the base model in
            # AdaBoostClassifier
            sub_components[k] = rval
<<<<<<< HEAD
            sub_components_explicit.add(k)
            component_reference = \
                {'oml:serialized_object': 'component_reference',
                 'value': {'key': k, 'step_name': None}}
=======
            component_reference = OrderedDict()
            component_reference['oml:serialized_object'] = 'component_reference'
            component_reference['value'] = OrderedDict(key=k, step_name=None)
>>>>>>> a2b35a9c
            component_reference = sklearn_to_flow(component_reference)
            parameters[k] = json.dumps(component_reference)

        else:

            # a regular hyperparameter
            if not (hasattr(rval, '__len__') and len(rval) == 0):
                rval = json.dumps(rval)
                parameters[k] = rval
            else:
                parameters[k] = None

        parameters_meta_info[k] = OrderedDict((('description', None),
                                               ('data_type', None)))

    # Create a flow name, which contains all components in brackets, for
    # example RandomizedSearchCV(Pipeline(StandardScaler,AdaBoostClassifier(DecisionTreeClassifier)),StandardScaler,AdaBoostClassifier(DecisionTreeClassifier))
    # TODO the name above is apparently wrong, I need to test and check this
    name = model.__module__ + "." + model.__class__.__name__

    # will be part of the name (in brackets)
    sub_components_names = ""
    for key in sub_components:
        if key in sub_components_explicit:
            sub_components_names += "," + key + "=" + sub_components[key].name
        else:
            sub_components_names += "," + sub_components[key].name

    if sub_components_names:
        # slice operation on string in order to get rid of leading comma
        name = '%s(%s)' % (name, sub_components_names[1:])

    external_version = _get_external_version_info()
    flow = OpenMLFlow(name=name,
                      description='Automatically created sub-component.',
                      model=model,
                      components=sub_components,
                      parameters=parameters,
                      parameters_meta_info=parameters_meta_info,
                      external_version=external_version,
                      tags=[],
                      language='English',
                      # TODO fill in dependencies!
                      dependencies=None)
    return flow


def _deserialize_model(flow, **kwargs):

    model_name = flow.name
    # Remove everything after the first bracket, it is not necessary for
    # creating the current flow
    pos = model_name.find('(')
    if pos >= 0:
        model_name = model_name[:pos]

    parameters = flow.parameters
    components = flow.components
    component_dict = OrderedDict()
    parameter_dict = OrderedDict()

    for name in components:
        if '__' in name:
            parameter_name, step = name.split('__')
            value = components[name]
            rval = flow_to_sklearn(value)
            if parameter_name not in component_dict:
                component_dict[parameter_name] = OrderedDict()
            component_dict[parameter_name][step] = rval
        else:
            value = components[name]
            rval = flow_to_sklearn(value)
            parameter_dict[name] = rval

    for name in parameters:
        value = parameters.get(name)
        rval = flow_to_sklearn(value, components=components)

        # Replace the component placeholder by the actual flow
        if isinstance(rval, dict) and 'oml:serialized_object' in rval:
            parameter_name, step = rval['value'].split('__')
            if parameter_name not in component_dict:
                component_dict[parameter_name] = OrderedDict()
            rval = component_dict[parameter_name][step]
        parameter_dict[name] = rval

    module_name = model_name.rsplit('.', 1)
    try:
        model_class = getattr(importlib.import_module(module_name[0]),
                              module_name[1])
    except:
        warnings.warn('Cannot create model %s for flow.' % model_name)
        return None

    return model_class(**parameter_dict)


def serialize_type(o):
    mapping = {float: 'float',
               np.float: 'np.float',
               np.float32: 'np.float32',
               np.float64: 'np.float64',
               int: 'int',
               np.int: 'np.int',
               np.int32: 'np.int32',
               np.int64: 'np.int64'}
    ret = OrderedDict()
    ret['oml:serialized_object'] = 'type'
    ret['value'] = mapping[o]
    return ret


def deserialize_type(o, **kwargs):
    mapping = {'float': float,
               'np.float': np.float,
               'np.float32': np.float32,
               'np.float64': np.float64,
               'int': int,
               'np.int': np.int,
               'np.int32': np.int32,
               'np.int64': np.int64}
    return mapping[o]


def serialize_rv_frozen(o):
    args = o.args
    kwds = o.kwds
    a = o.a
    b = o.b
    dist = o.dist.__class__.__module__ + '.' + o.dist.__class__.__name__
    ret = OrderedDict()
    ret['oml:serialized_object'] = 'rv_frozen'
    ret['value'] = OrderedDict(dist=dist, a=a, b=b, args=args, kwds=kwds)
    return ret

def deserialize_rv_frozen(o, **kwargs):
    args = o['args']
    kwds = o['kwds']
    a = o['a']
    b = o['b']
    dist_name = o['dist']

    module_name = dist_name.rsplit('.', 1)
    try:
        rv_class = getattr(importlib.import_module(module_name[0]),
                           module_name[1])
    except:
        warnings.warn('Cannot create model %s for flow.' % dist_name)
        return None

    dist = scipy.stats.distributions.rv_frozen(rv_class(), *args, **kwds)
    dist.a = a
    dist.b = b

    return dist


def serialize_function(o):
    name = o.__module__ + '.' + o.__name__
    ret = OrderedDict()
    ret['oml:serialized_object'] = 'function'
    ret['value'] = name
    return ret


def deserialize_function(name, **kwargs):
    module_name = name.rsplit('.', 1)
    try:
        function_handle = getattr(importlib.import_module(module_name[0]),
                                  module_name[1])
    except Exception as e:
        warnings.warn('Cannot load function %s due to %s.' % (name, e))
        return None
    return function_handle

# This produces a flow, thus it does not need a deserialize function as
# the function _deserialize_model is used for that. It cannot be fed
# to serialize_model() because cross-validators do not have get_params().
def _serialize_cross_validator( o):
    parameters = OrderedDict()
    parameters_meta_info = OrderedDict()

    # XXX this is copied from sklearn.model_selection._split
    cls = o.__class__
    init = getattr(cls.__init__, 'deprecated_original', cls.__init__)
    # Ignore varargs, kw and default values and pop self
    init_signature = signature(init)
    # Consider the constructor parameters excluding 'self'
    if init is object.__init__:
        args = []
    else:
        args = sorted([p.name for p in init_signature.parameters.values()
                       if p.name != 'self' and p.kind != p.VAR_KEYWORD])

    for key in args:
        # We need deprecation warnings to always be on in order to
        # catch deprecated param values.
        # This is set in utils/__init__.py but it gets overwritten
        # when running under python3 somehow.
        warnings.simplefilter("always", DeprecationWarning)
        try:
            with warnings.catch_warnings(record=True) as w:
                value = getattr(o, key, None)
            if len(w) and w[0].category == DeprecationWarning:
                # if the parameter is deprecated, don't show it
                continue
        finally:
            warnings.filters.pop(0)

        if not (hasattr(value, '__len__') and len(value) == 0):
            value = json.dumps(value)
            parameters[key] = value
        else:
            parameters[key] = None
        parameters_meta_info[key] = OrderedDict((('description', None),
                                                 ('data_type', None)))

    # Create a flow
    name = o.__module__ + "." + o.__class__.__name__

    external_version = _get_external_version_info()
    flow = OpenMLFlow(name=name,
                      description='Automatically created sub-component.',
                      model=o,
                      parameters=parameters,
                      parameters_meta_info=parameters_meta_info,
                      external_version=external_version,
                      components=OrderedDict(),
                      tags=[],
                      language='English',
                      # TODO fill in dependencies!
                      dependencies=None)

    return flow


def _get_external_version_info():
    return 'sklearn_' + sklearn.__version__<|MERGE_RESOLUTION|>--- conflicted
+++ resolved
@@ -221,16 +221,10 @@
             # A subcomponent, for example the base model in
             # AdaBoostClassifier
             sub_components[k] = rval
-<<<<<<< HEAD
             sub_components_explicit.add(k)
-            component_reference = \
-                {'oml:serialized_object': 'component_reference',
-                 'value': {'key': k, 'step_name': None}}
-=======
             component_reference = OrderedDict()
             component_reference['oml:serialized_object'] = 'component_reference'
             component_reference['value'] = OrderedDict(key=k, step_name=None)
->>>>>>> a2b35a9c
             component_reference = sklearn_to_flow(component_reference)
             parameters[k] = json.dumps(component_reference)
 
@@ -275,6 +269,7 @@
                       language='English',
                       # TODO fill in dependencies!
                       dependencies=None)
+
     return flow
 
 
