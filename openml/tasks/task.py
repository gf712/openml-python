--- conflicted
+++ resolved
@@ -192,7 +192,8 @@
             evaluation_measure=evaluation_measure,
             target_name=target_name,
             data_splits_url=data_splits_url,
-<<<<<<< HEAD
+            class_labels=class_labels,
+            cost_matrix=cost_matrix
         )
         self.target_name = target_name
         self.class_labels = class_labels
@@ -212,9 +213,4 @@
     CLUSTERING = 5
     MACHINE_LEARNING_CHALLENGE = 6
     SURVIVAL_ANALYSIS = 7
-    SUBGROUP_DISCOVERY = 8
-=======
-            class_labels=class_labels,
-            cost_matrix=cost_matrix
-        )
->>>>>>> 57d61c48
+    SUBGROUP_DISCOVERY = 8